// # Operations

// ## Prelude

#[cfg(feature = "no-std")] use alloc::vec::Vec;
#[cfg(feature = "no-std")] use alloc::fmt;
use table::{Table, TableId, Index};
use value::{Value, ValueMethods};
use index::{IndexIterator, TableIterator, AliasIterator, ValueIterator, IndexRepeater};
use database::Database;
//use errors::ErrorType;
use std::sync::Arc;
use std::cell::RefCell;
use hashbrown::HashMap;
use ::{hash_string};


lazy_static! {
  static ref ROW: u64 = hash_string("row");
  static ref COLUMN: u64 = hash_string("column");
  static ref TABLE: u64 = hash_string("table");
}

pub fn resolve_subscript(
  table_id: TableId,
  row_index: Index,
  column_index: Index,
  block_tables: &mut HashMap<u64, Table>,
  database: &Arc<RefCell<Database>>) -> ValueIterator {

  let mut db = database.borrow_mut();

  let mut table = match table_id {
    TableId::Global(id) => db.tables.get_mut(&id).unwrap() as *mut Table,
    TableId::Local(id) => block_tables.get_mut(&id).unwrap() as *mut Table,
  };

  unsafe{
    if (*table).rows == 1 && (*table).columns == 1 {
      match (row_index, column_index) {
        (Index::All, Index::All) => (),
        _ => {
          let (reference, _) = (*table).get_unchecked(1,1);
          match reference.as_reference() {
            Some(table_reference) => {
              table = db.tables.get_mut(&table_reference).unwrap() as *mut Table;
            }
            _ => (),
          }

        }
      }
    }
  }

  let row_iter = unsafe { match row_index {
    Index::Index(ix) => IndexIterator::Constant(Index::Index(ix)),
    Index::All => {
      let r = if (*table).rows == 0 {
        1
      } else {
        (*table).rows
      };
      IndexIterator::Range(1..=r)
    },
    Index::Table(table_id) => {
      let row_table = match table_id {
        TableId::Global(id) => db.tables.get_mut(&id).unwrap() as *mut Table,
        TableId::Local(id) => block_tables.get_mut(&id).unwrap() as *mut Table,
      };
      IndexIterator::Table(TableIterator::new(row_table))
    }
    Index::Alias(alias) => IndexIterator::Alias(AliasIterator::new(alias, table_id, db.store.clone())),
    _ => IndexIterator::Range(1..=(*table).rows),
  }};

  let column_iter = unsafe { match column_index {
    Index::Index(ix) => IndexIterator::Constant(Index::Index(ix)),
    Index::All => IndexIterator::Range(1..=(*table).columns),
    Index::Table(table_id) => {
      let col_table = match table_id {
        TableId::Global(id) => db.tables.get_mut(&id).unwrap() as *mut Table,
        TableId::Local(id) => block_tables.get_mut(&id).unwrap() as *mut Table,
      };
      IndexIterator::Table(TableIterator::new(col_table))
    }
    Index::Alias(alias) => IndexIterator::Alias(AliasIterator::new(alias, table_id, db.store.clone())),
    Index::None => IndexIterator::Constant(Index::Index(0)),
    //_ => IndexIterator::Range(1..=(*table).columns),
  }};

  ValueIterator{
    scope: table_id,
    table,
    row_index,
    column_index,
    row_iter,
    column_iter,
  }

}


pub type MechFunction = extern "C" fn(arguments: &Vec<(u64, ValueIterator)>, out: &mut ValueIterator);


pub extern "C" fn set_any(arguments: &Vec<(u64, ValueIterator)>, out: &mut ValueIterator) {

  // TODO test argument count is 1
  let (in_arg_name, vi) = &arguments[0];

  let rows = vi.rows();
  let cols = match vi.column_iter {
    IndexIterator::Constant{..} => 1,
    _ => vi.columns(),
  };

  if *in_arg_name == *ROW {
    unsafe { (*out.table).resize(vi.rows(), 1); }
    for i in 1..=rows {
      let mut flag: bool = false;
      for j in 1..=cols {
        let value = unsafe{(*vi.table).get(&Index::Index(i),&Index::Index(j)).unwrap()};
        match value.as_bool() {
          Some(true) => flag = true,
          _ => (), // TODO Alert user that there was an error
        }
      }
      unsafe {
        (*out.table).set_unchecked(i, 1, Value::from_bool(flag));
      }
    }
  } else if *in_arg_name == *COLUMN {
    unsafe { (*out.table).resize(1, cols); }
    for (i,m) in (1..=cols).zip(vi.column_iter.clone()) {
      let mut flag: bool = false;
      for (_j,k) in (1..=rows).zip(vi.row_iter.clone()) {
        let value = unsafe{(*vi.table).get(&k,&m).unwrap()};
        match value.as_bool() {
          Some(true) => flag = true,
          _ => (), // TODO Alert user that there was an error
        }
      }
      unsafe {
        (*out.table).set_unchecked(1, i, Value::from_bool(flag));
      }
    }
  } else if *in_arg_name == *TABLE {
    unsafe { (*out.table).resize(1, 1); }
    let mut flag: bool = false;
    for (_i,m) in (1..=cols).zip(vi.column_iter.clone()) {
      for (_j,k) in (1..=rows).zip(vi.row_iter.clone()) {
        let value = unsafe{(*vi.table).get(&k,&m).unwrap()};
        match value.as_bool() {
          Some(true) => flag = true,
          _ => (), // TODO Alert user that there was an error
        }
      }
    }
    unsafe {
      (*out.table).set_unchecked(1, 1, Value::from_bool(flag));
    }
  } else {
    () // TODO alert user that argument is unknown
  };
}

pub extern "C" fn stats_sum(arguments: &Vec<(u64, ValueIterator)>, out: &mut ValueIterator) {

  // TODO test argument count is 1
  let (in_arg_name, vi) = &arguments[0];

  let rows = vi.rows();
  let cols = match vi.column_iter {
    IndexIterator::Constant{..} |
    IndexIterator::Alias{..} => 1,
    _ => vi.columns(),
  };

  if *in_arg_name == *ROW {
    unsafe { (*out.table).resize(vi.rows(), 1); }
    for i in 1..=rows {
      let mut sum: Value = Value::from_u64(0);
      for j in 1..=cols {
        match vi.get(&Index::Index(i),&Index::Index(j)) {
          Some(value) => {
            match sum.add(value) {
              Ok(result) => sum = result,
              _ => (), // TODO Alert user that there was an error
            }
          }
          _ => ()
        }
      }
      unsafe {
        (*out.table).set_unchecked(i, 1, sum);
      }
    }
  } else if *in_arg_name == *COLUMN {
    unsafe { (*out.table).resize(1, cols); }
    for (i,m) in (1..=cols).zip(vi.column_iter.clone()) {
      let mut sum: Value = Value::from_u64(0);
      for (_j,k) in (1..=rows).zip(vi.row_iter.clone()) {
        match vi.get(&k,&m) {
          Some(value) => {
            match sum.add(value) {
              Ok(result) => sum = result,
              _ => (), // TODO Alert user that there was an error
            }
          }
          _ => ()
        }
      }
      unsafe {
        (*out.table).set_unchecked(1, i, sum);
      }
    }
  } else if *in_arg_name == *TABLE {
    unsafe { (*out.table).resize(1, 1); }
    let mut sum: Value = Value::from_u64(0);
    for (_i,m) in (1..=cols).zip(vi.column_iter.clone()) {
      for (_j,k) in (1..=rows).zip(vi.row_iter.clone()) {
        match vi.get(&k,&m) {
          Some(value) => {
            match sum.add(value) {
              Ok(result) => sum = result,
              _ => (), // TODO Alert user that there was an error
            }
          }
          _ => ()
        }
      }
    }
    unsafe {
      (*out.table).set_unchecked(1, 1, sum);
    }
  } else {
    () // TODO alert user that argument is unknown
  }
}

pub extern "C" fn table_add_row(arguments: &Vec<(u64, ValueIterator)>, out: &mut ValueIterator) {

  let _row = 0;
  let mut column = 0;
  let mut out_rows = 0;
  let mut out_columns = 0;

  // Get the size of the output table
  for (_, vi) in arguments {
    let vi_rows = match &vi.row_iter {
      IndexIterator::Range(_) => vi.rows(),
      IndexIterator::Constant(_) => 1,
      IndexIterator::Alias(_) => 1,
      IndexIterator::Table(iter) => iter.len(),
    };
    out_rows = if out_rows == 0 {
      vi_rows
    } else if vi_rows > out_rows && out_rows == 1 {
      vi_rows
    } else if vi_rows == out_rows {
      vi_rows
    } else if vi_rows == 1 {
      out_rows
    } else {
      // TODO Throw a size error here
      0
    };

    let vi_columns = match &vi.column_iter {
      IndexIterator::Range(_) => vi.columns(),
      IndexIterator::Constant(_) => 1,
      IndexIterator::Alias(_) => 1,
      IndexIterator::Table(iter) => iter.len(),
    };
    out_columns += vi_columns;

  }

  let base_rows = out.rows();

<<<<<<< HEAD
=======
  // If the table is already bigger than what we need, don't resize
  out_columns = if out.columns() > out_columns {
    out.columns()
  } else {
    out_columns
  };
  
>>>>>>> b0a5508f
  unsafe { (*out.table).resize(out_rows + out.rows(), out_columns); }

  for (_, vi) in arguments {
    let width = match &vi.column_iter {
      IndexIterator::Range(_) => vi.columns(),
      IndexIterator::Constant(_) => 1,
      IndexIterator::Alias(_) => 1,
      IndexIterator::Table(iter) => iter.len(),
    };
    let mut out_row_iter = match out.row_iter {
      IndexIterator::Table(_) => IndexRepeater::new(out.row_iter.clone(),1),
      _ => IndexRepeater::new(out.row_iter.clone(), out_columns),
    };
    for (_c,j) in (1..=width).zip(vi.column_iter.clone()) {
      let row_iter = if vi.rows() == 1 {
        (1..=out_rows).zip(CycleIterator::Cycle(vi.row_iter.clone().cycle()))
      } else {
        (1..=out_rows).zip(CycleIterator::Index(vi.row_iter.clone()))
      };
      for (_k,i) in row_iter {
        let value = vi.get(&i,&j).unwrap();
        let n = out_row_iter.next();
        let column_alias = unsafe { (*vi.table).get_column_alias(j.unwrap()) };
        // If the column has an alias, let's use it instead
        let m = match column_alias {
          Some(alias) => Some(alias),
          None => out.column_iter.next(),
        };
        match (n, m) {
          (_, Some(Index::None)) |
          (Some(Index::None), _) => continue,
          (Some(out_row), Some(out_col)) => {
            unsafe {
              (*out.table).set(&Index::Index(out_row.unwrap() + base_rows), &out_col, value);
            }
          }
          _ => continue,
        }
      }
    }
    column += width;
    println!("{:?}", column);
  }
}

pub extern "C" fn table_set(arguments: &Vec<(u64, ValueIterator)>, out: &mut ValueIterator) {

  let _row = 0;
  let mut column = 0;
  let mut out_rows = 0;
  let mut out_columns = 0;

  // Get the size of the output table
  for (_, vi) in arguments {
    let _vi_rows = match &vi.row_iter {
      IndexIterator::Range(_) => vi.rows(),
      IndexIterator::Constant(_) => 1,
      IndexIterator::Alias(_) => 1,
      IndexIterator::Table(iter) => iter.len(),
    };
    let vi_columns = match &vi.column_iter {
      IndexIterator::Range(_) => vi.columns(),
      IndexIterator::Constant(_) => 1,
      IndexIterator::Alias(_) => 1,
      IndexIterator::Table(iter) => iter.len(),
    };
    out_columns += vi_columns;
    out_rows = out.rows();
  }

  for (_, vi) in arguments {
    let width = match &vi.column_iter {
      IndexIterator::Range(_) => vi.columns(),
      IndexIterator::Constant(_) => 1,
      IndexIterator::Alias(_) => 1,
      IndexIterator::Table(iter) => iter.len(),
    };

    let mut out_row_iter = match out.row_iter {
      IndexIterator::Table(_) => IndexRepeater::new(out.row_iter.clone(),1),
      _ => IndexRepeater::new(out.row_iter.clone(), out_columns),
    };

    for (_c,j) in (1..=width).zip(vi.column_iter.clone()) {
      let row_iter = if vi.rows() == 1 {
        (1..=out_rows).zip(CycleIterator::Cycle(vi.row_iter.clone().cycle()))
      } else {
        (1..=out_rows).zip(CycleIterator::Index(vi.row_iter.clone()))
      };
      for (_k,i) in row_iter {
        let value = vi.get(&i,&j).unwrap();
        let n = out_row_iter.next();
        let m = out.column_iter.next();
        match (n, m) {
          (_, Some(Index::None)) |
          (Some(Index::None), _) => continue,
          (Some(out_row), Some(out_col)) => {
            unsafe {
              (*out.table).set(&out_row, &out_col, value);
            }
          }
          _ => continue,
        }
      }
    }
    column += width;
    println!("{:?}", column);
  }
}

pub extern "C" fn table_horizontal_concatenate(arguments: &Vec<(u64, ValueIterator)>, out: &mut ValueIterator) {
<<<<<<< HEAD
  let _row = 0;
=======
  let mut row = 0;
>>>>>>> b0a5508f
  let mut column = 0;
  let mut out_rows = 0;
  let mut out_columns = 0;

  // Get the size of the output table
  for (_, vi) in arguments {
    let vi_rows = match &vi.row_iter {
      IndexIterator::Range(_) => vi.rows(),
      IndexIterator::Constant(_) => 1,
      IndexIterator::Alias(_) => 1,
      IndexIterator::Table(iter) => iter.len(),
    };
    out_rows = if out_rows == 0 {
      vi_rows
    } else if vi_rows > out_rows && out_rows == 1 {
      vi_rows
    } else if vi_rows == out_rows {
      vi_rows
    } else if vi_rows == 1 {
      out_rows
    } else {
      // TODO Throw a size error here
      0
    };

    let vi_columns = match &vi.column_iter {
      IndexIterator::Range(_) => vi.columns(),
      IndexIterator::Constant(_) => 1,
      IndexIterator::Alias(_) => 1,
      IndexIterator::Table(iter) => iter.len(),
    };
    out_columns += vi_columns;

  }
  unsafe { (*out.table).resize(out_rows, out_columns); }
  for (_, vi) in arguments {
    let width = match &vi.column_iter {
      IndexIterator::Range(_) => vi.columns(),
      IndexIterator::Constant(_) => 1,
      IndexIterator::Alias(_) => 1,
      IndexIterator::Table(iter) => iter.len(),
    };
    for (c,j) in (1..=width).zip(vi.column_iter.clone()) {
      // Add alias to column if it's there
      unsafe {
        let id = (*vi.table).id;
        match j {
          Index::Index(ix) => {
            match (*vi.table).store.column_index_to_alias.get(&(id,ix)) {
              Some(alias) => {
                let out_id = (*out.table).id;
                let store = &mut *Arc::get_mut_unchecked(&mut (*out.table).store);
                store.column_index_to_alias.entry((out_id,c)).or_insert(*alias);
                store.column_alias_to_index.entry((out_id,*alias)).or_insert(ix);
              }
              _ => (),
            }
          },
          _ => (),
        }
      }
      let mut row_iter = if vi.rows() == 1 {
        CycleIterator::Cycle(vi.row_iter.clone().cycle())
      } else {
        CycleIterator::Index(vi.row_iter.clone())
      };
      for k in 1..=out_rows {
        // Fast forward to the next true value
        let mut i = row_iter.next();
        while i == Some(Index::None) {
          i = row_iter.next();
          if i == None {
            break;
          }
        }
        match vi.get(&i.unwrap(),&j) {
          Some(value) => {
            unsafe {
              (*out.table).set_unchecked(k, column+c, value);
            }
          }
          _ => (),
        }
      }
    }
    column += width;
  }
}

enum CycleIterator {
  Cycle(std::iter::Cycle<IndexIterator>),
  Index(IndexIterator),
}

impl Iterator for CycleIterator {
  type Item = Index;

  fn next(&mut self) -> Option<Index> {
    match self {
      CycleIterator::Cycle(itr) => itr.next(),
      CycleIterator::Index(itr) => itr.next(),
    }
  }
}

pub extern "C" fn table_vertical_concatenate(arguments: &Vec<(u64, ValueIterator)>, out: &mut ValueIterator) {
  let mut row = 0;
  let mut out_columns = 0;
  let mut out_rows = 0;
  // First pass, make sure the dimensions work out
  for (_, vi) in arguments {
    if out_columns == 0 {
      out_columns = vi.columns();
    } else if vi.columns() != 1 && out_columns != vi.columns() {
      // TODO Throw an error here
    } else if vi.columns() > out_columns && out_columns == 1 {
      out_columns = vi.columns()
    }
    out_rows += vi.rows();
  }
  unsafe { (*out.table).resize(out_rows, out_columns); }
  for (_, vi) in arguments {
    for (i,k) in (1..=out_columns).zip(vi.column_iter.clone()) {
      // Add alias to column if it's there
      unsafe {
        let id = (*vi.table).id;
        match k {
          Index::Index(ix) => {
            match (*vi.table).store.column_index_to_alias.get(&(id,ix)) {
              Some(alias) => {
                let out_id = (*out.table).id;
                let store = &mut *Arc::get_mut_unchecked(&mut (*out.table).store);
                store.column_index_to_alias.entry((out_id,i)).or_insert(*alias);
                store.column_alias_to_index.entry((out_id,*alias)).or_insert(ix);
              }
              _ => (),
            }
          },
          _ => (),
        }
      }
      for j in 1..=vi.rows() {
        let value = unsafe{(*vi.table).get(&Index::Index(j),&k).unwrap()};
        unsafe {
          (*out.table).set(&Index::Index(row + j), &Index::Index(i), value);
        }
      }
    }
    row += 1;
  }
}

pub extern "C" fn table_range(arguments: &Vec<(u64, ValueIterator)>, out: &mut ValueIterator) {
  // TODO test argument count is 2 or 3
  // 2 -> start, end
  // 3 -> start, increment, end
  let (_, start_vi) = &arguments[0];
  let (_, end_vi) = &arguments[1];

  let start_value = unsafe{(*start_vi.table).get(&Index::Index(1),&Index::Index(1)).unwrap()};
  let end_value = unsafe{(*end_vi.table).get(&Index::Index(1),&Index::Index(1)).unwrap()};
  let start = start_value.as_u64().unwrap() as usize;
  let end = end_value.as_u64().unwrap() as usize;
  let range = end - start;

  unsafe{
    (*out.table).resize(range+1, 1);
    let mut j = 1;
    for i in start..=end {
      (*out.table).set(&Index::Index(j), &Index::Index(1), Value::from_u64(i as u64));
      j += 1;
    }
  }
}

#[macro_export]
macro_rules! binary_infix {
  ($func_name:ident, $op:tt) => (
    pub extern "C" fn $func_name(arguments: &Vec<(u64, ValueIterator)>, out: &mut ValueIterator) {
      // TODO test argument count is 2
      let (_, lhs_vi) = &arguments[0];
      let (_, rhs_vi) = &arguments[1];

      // Figure out dimensions
      let lhs_rows_count = match lhs_vi.row_index {
        Index::All => lhs_vi.rows(),
        _ => 1,
      };
      let lhs_columns_count = match lhs_vi.column_index {
        Index::All => lhs_vi.columns(),
        _ => 1,
      };
      let rhs_rows_count = match rhs_vi.row_index {
        Index::All => rhs_vi.rows(),
        _ => 1,
      };
      let rhs_columns_count = match rhs_vi.column_index {
        Index::All => rhs_vi.columns(),
        _ => 1,
      };

      let equal_dimensions = if lhs_rows_count == rhs_rows_count && lhs_columns_count == rhs_columns_count
      { true } else { false };
      let lhs_scalar = if lhs_rows_count == 1 && lhs_columns_count == 1
      { true } else { false };
      let rhs_scalar = if rhs_rows_count == 1 && rhs_columns_count == 1
      { true } else { false };

      let out_rows_count = if lhs_rows_count > rhs_rows_count {
        lhs_rows_count
      } else {
        rhs_rows_count
      };
      let out_columns_count = if lhs_columns_count > rhs_columns_count {
        lhs_columns_count
      } else {
        rhs_columns_count
      };

      let (mut lrix, mut lcix, mut rrix, mut rcix, mut out_rix, mut out_cix) = if rhs_scalar && lhs_scalar {
        (
          IndexRepeater::new(lhs_vi.row_iter.clone(),1),
          IndexRepeater::new(lhs_vi.column_iter.clone(),1),
          IndexRepeater::new(rhs_vi.row_iter.clone(),1),
          IndexRepeater::new(rhs_vi.column_iter.clone(),1),
          IndexRepeater::new(IndexIterator::Constant(Index::Index(1)),1),
          IndexRepeater::new(IndexIterator::Constant(Index::Index(1)),1),
        )
      } else if equal_dimensions {
        unsafe { (*out.table).resize(lhs_rows_count, lhs_columns_count); }
        (
          IndexRepeater::new(lhs_vi.row_iter.clone(),lhs_vi.columns()),
          IndexRepeater::new(lhs_vi.column_iter.clone(),1),
          IndexRepeater::new(rhs_vi.row_iter.clone(),rhs_vi.columns()),
          IndexRepeater::new(rhs_vi.column_iter.clone(),1),
          IndexRepeater::new(IndexIterator::Range(1..=out_rows_count),out_columns_count),
          IndexRepeater::new(IndexIterator::Range(1..=out_columns_count),1),
        )
      } else if rhs_scalar {
        unsafe { (*out.table).resize(lhs_rows_count, lhs_columns_count); }
        (
          IndexRepeater::new(lhs_vi.row_iter.clone(),lhs_columns_count),
          IndexRepeater::new(lhs_vi.column_iter.clone(),1),
          IndexRepeater::new(rhs_vi.row_iter.clone(),1),
          IndexRepeater::new(rhs_vi.column_iter.clone(),1),
          IndexRepeater::new(IndexIterator::Range(1..=out_rows_count),out_columns_count),
          match out.column_index {
            Index::All => IndexRepeater::new(IndexIterator::Range(1..=out_columns_count),1),
            _ => IndexRepeater::new(IndexIterator::Constant(out.column_index),1),
          },
        )
      } else {
        unsafe { (*out.table).resize(rhs_rows_count, rhs_columns_count); }
        (
          IndexRepeater::new(lhs_vi.row_iter.clone(),1),
          IndexRepeater::new(lhs_vi.column_iter.clone(),1),
          IndexRepeater::new(rhs_vi.row_iter.clone(),rhs_columns_count),
          IndexRepeater::new(rhs_vi.column_iter.clone(),1),
          IndexRepeater::new(IndexIterator::Range(1..=out_rows_count),out_columns_count),
          match out.column_index {
            Index::All => IndexRepeater::new(IndexIterator::Range(1..=out_columns_count),1),
            _ => IndexRepeater::new(IndexIterator::Constant(out.column_index),1),
          },
        )
      };

      let mut i = 1;
      let out_elements = out.rows() * out.columns();
      unsafe{

        loop {
          let l1 = lrix.next().unwrap().unwrap();
          let l2 = lcix.next().unwrap().unwrap();
          let r1 = rrix.next().unwrap().unwrap();
          let r2 = rcix.next().unwrap().unwrap();
          let o1 = out_rix.next().unwrap().unwrap();
          let o2 = out_cix.next().unwrap().unwrap();
          let (lhs_value, lhs_changed) = if l2 == 0 {
            (*lhs_vi.table).get_unchecked_linear(l1)
          } else {
            (*lhs_vi.table).get_unchecked(l1,l2)
          };
          let (rhs_value, rhs_changed) = if r2 == 0 {
            (*rhs_vi.table).get_unchecked_linear(r1)
          } else {
            (*rhs_vi.table).get_unchecked(r1,r2)
          };
          match (lhs_value, rhs_value, lhs_changed, rhs_changed)
          {
            (lhs_value, rhs_value, true, true) => {
              match lhs_value.$op(rhs_value) {
                Ok(result) => {
                  (*out.table).set_unchecked(o1, o2, result);
                }
                Err(_) => (), // TODO Handle error here
              }
            }
            // If either operand is not changed but the output is cell is empty, then we can do the operation
            (lhs_value, rhs_value, false, _) |
            (lhs_value, rhs_value, _, false) => {
              let (out_value, _) = (*out.table).get_unchecked(o1, o2);
              if out_value.is_empty() {
                match lhs_value.$op(rhs_value) {
                  Ok(result) => {
                    (*out.table).set_unchecked(o1, o2, result);
                  }
                  Err(_) => (), // TODO Handle error here
                }
              }
            }
            _ => (),
          }
          if i >= out_elements {
            break;
          }
          i += 1;
        }
      }
    }
  )
}

binary_infix!{math_add, add}
binary_infix!{math_subtract, sub}
binary_infix!{math_multiply, multiply}
binary_infix!{math_divide, divide}
binary_infix!{math_exponent, power}
binary_infix!{compare_greater_than_equal, greater_than_equal}
binary_infix!{compare_greater_than, greater_than}
binary_infix!{compare_less_than_equal, less_than_equal}
binary_infix!{compare_less_than, less_than}
binary_infix!{compare_equal, equal}
binary_infix!{compare_not_equal, not_equal}
binary_infix!{logic_and, and}
binary_infix!{logic_or, or}<|MERGE_RESOLUTION|>--- conflicted
+++ resolved
@@ -279,8 +279,6 @@
 
   let base_rows = out.rows();
 
-<<<<<<< HEAD
-=======
   // If the table is already bigger than what we need, don't resize
   out_columns = if out.columns() > out_columns {
     out.columns()
@@ -288,7 +286,6 @@
     out_columns
   };
   
->>>>>>> b0a5508f
   unsafe { (*out.table).resize(out_rows + out.rows(), out_columns); }
 
   for (_, vi) in arguments {
@@ -400,11 +397,7 @@
 }
 
 pub extern "C" fn table_horizontal_concatenate(arguments: &Vec<(u64, ValueIterator)>, out: &mut ValueIterator) {
-<<<<<<< HEAD
   let _row = 0;
-=======
-  let mut row = 0;
->>>>>>> b0a5508f
   let mut column = 0;
   let mut out_rows = 0;
   let mut out_columns = 0;
