--- conflicted
+++ resolved
@@ -769,14 +769,7 @@
 
 impl Register {
   pub fn hash(&self) -> u64 {
-<<<<<<< HEAD
     let id_bytes = (*self.table_id.unwrap()).to_le_bytes();
-    let row_bytes = (self.row.unwrap() as u64).to_le_bytes();
-    let column_bytes = (self.column.unwrap() as u64).to_le_bytes();
-    let array = [id_bytes, row_bytes, column_bytes].concat();
-    seahash::hash(&array) & 0x00FFFFFFFFFFFFFF
-=======
-    let mut hasher = AHasher::new_with_keys(329458495230, 245372983457);
 
     let unwrap_index = |index: &Index| -> u64 {
       match index {
@@ -790,12 +783,10 @@
       }
     };
 
-
-    hasher.write_u64(*self.table_id.unwrap());
-    hasher.write_u64(unwrap_index(&self.row));
-    hasher.write_u64(unwrap_index(&self.column));
-    hasher.finish() & 0x00FFFFFFFFFFFFFF
->>>>>>> c1b35a22
+    let row_bytes = unwrap_index(&self.row).to_le_bytes();
+    let column_bytes = unwrap_index(&self.column).to_le_bytes();
+    let array = [id_bytes, row_bytes, column_bytes].concat();
+    seahash::hash(&array) & 0x00FFFFFFFFFFFFFF
   }
 }
 
