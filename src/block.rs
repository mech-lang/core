use table::{Table, TableId, Index};
use value::{Value, ValueMethods};
use index::ValueIterator;
use database::{Database, Store, Change, Transaction};
use hashbrown::{HashMap, HashSet};
use quantities::{QuantityMath, make_quantity};
use operations::{MechFunction, resolve_subscript};
use errors::{ErrorType};
use std::cell::RefCell;
use std::sync::Arc;
use rust_core::fmt;
use ::humanize;
use ::hash_string;

lazy_static! {
  static ref TABLE_SPLIT: u64 = hash_string("table/split");
  static ref GRAMS: u64 = hash_string("g");
  static ref KILOGRAMS: u64 = hash_string("kg");
}

// ## Block

// Blocks are the ubiquitous unit of code in a Mech program. Users do not write functions in Mech, as in
// other languages. Blocks consist of a number of "Transforms" that read values from tables and reshape
// them or perform computations on them. Blocks can be thought of as pure functions where the input and
// output are tables. Blocks have their own internal table store. Local tables can be defined within a
// block, which allows the programmer to break a computation down into steps. The result of the computation
// is then output to one or more global tables, which triggers the execution of other blocks in the network.
#[derive(Clone)]
pub struct Block {
  pub id: u64,
  pub state: BlockState,
  pub text: String,
  pub name: String,
  pub ready: HashSet<Register>,
  pub input: HashSet<Register>,
  pub output: HashSet<Register>,
  pub output_dependencies: HashSet<Register>,
  pub output_dependencies_ready: HashSet<Register>,
  pub register_aliases: HashMap<Register, HashSet<Register>>,
  pub tables: HashMap<u64, Table>,
  pub store: Arc<Store>,
  pub transformations: Vec<(String, Vec<Transformation>)>,
  pub plan: Vec<Transformation>,
  pub changes: Vec<Change>,
  pub errors: Vec<ErrorType>,
  pub triggered: usize,
}

impl Block {
  pub fn new(capacity: usize) -> Block {
    Block {
      id: 0,
      text: String::new(),
      name: String::new(),
      ready: HashSet::new(),
      input: HashSet::new(),
      output: HashSet::new(),
      output_dependencies: HashSet::new(),
      output_dependencies_ready: HashSet::new(),
      register_aliases: HashMap::new(),
      state: BlockState::New,
      tables: HashMap::new(),
      store: Arc::new(Store::new(capacity)),
      transformations: Vec::new(),
      plan: Vec::new(),
      changes: Vec::new(),
      errors: Vec::new(),
      triggered: 0,
    }
  }

  pub fn gen_id(&mut self) {
    let mut words = "".to_string();
    for tfm in &self.transformations {
      words = format!("{:?}{:?}", words, tfm);
    }
    self.id = seahash::hash(words.as_bytes()) & 0x00FFFFFFFFFFFFFF;
  }

  pub fn register_transformations(&mut self, tfm_tuple: (String, Vec<Transformation>)) {
    self.transformations.push(tfm_tuple.clone());

    let (_, transformations) = tfm_tuple;

    for tfm in transformations {
      match tfm {
        Transformation::NewTable{table_id, rows, columns} => {
          match table_id {
            TableId::Global(id) => {
              self.changes.push(
                Change::NewTable{
                  table_id: id,
                  rows,
                  columns,
                }
              );
              let register_all = Register{table_id, row: Index::All, column: Index::All};
              self.output.insert(register_all);
            }
            TableId::Local(id) => {
              self.tables.insert(id, Table::new(id, rows, columns, self.store.clone()));
            }
          }
        }
        Transformation::ColumnAlias{table_id, column_ix, column_alias} => {
          match table_id {
            TableId::Global(id) => {
              self.changes.push(
                Change::SetColumnAlias{
                  table_id: id,
                  column_ix,
                  column_alias,
                }
              );
              let register_all = Register{table_id: table_id, row: Index::All, column: Index::All};
              let register_alias = Register{table_id: table_id, row: Index::All, column: Index::Alias(column_alias)};
              let register_ix = Register{table_id: table_id, row: Index::All, column: Index::Index(column_ix)};
              // Alias mappings
              let aliases = self.register_aliases.entry(register_alias).or_insert(HashSet::new());
              aliases.insert(register_ix);
              aliases.insert(register_all);
              // Index mappings
              let aliases = self.register_aliases.entry(register_ix).or_insert(HashSet::new());
              aliases.insert(register_alias);
              aliases.insert(register_all);
              // All mappings
              let aliases = self.register_aliases.entry(register_all).or_insert(HashSet::new());
              aliases.insert(register_ix);
              aliases.insert(register_alias);
              self.output.insert(register_alias);              
            }
            TableId::Local(_id) => {
              let store = unsafe{&mut *Arc::get_mut_unchecked(&mut self.store)};
              store.column_index_to_alias.insert((*table_id.unwrap(),column_ix),column_alias);
              store.column_alias_to_index.insert((*table_id.unwrap(),column_alias),column_ix);
            }
          }
        }
        Transformation::Constant{table_id, value, unit} => {
          let (domain, scale) = if unit == *GRAMS { (1, 0) }
            else if unit            == *KILOGRAMS { (1, 3) }
//              "m" => (2, 0),
//              "km" => (2, 3),
//              "ms" => (3, 0),
//              "s" => (3, 3),
              else { (0, 0) };
          let q = if value.is_number() {
            Value::from_quantity(make_quantity(value.mantissa(), value.range() + scale, domain))
          } else {
            value
          };
          match table_id {
            TableId::Local(id) => {
              let table = self.tables.get_mut(&id).unwrap();
              table.set(&Index::Index(1), &Index::Index(1), q);
            }
            TableId::Global(id) => {
              self.changes.push(
                Change::Set{
                  table_id: id,
                  values: vec![(Index::Index(1), Index::Index(1), q)],
                }
              );
            }
           // _ => (),
          }
        }
<<<<<<< HEAD
        Transformation::Set{table_id, column, ..} => {
          let register = Register{table_id: table_id, row: Index::All, column};
          let register2 = Register{table_id: table_id, row: Index::All, column: Index::All};
          self.output.insert(register);
          self.output.insert(register2);
          self.output_dependencies.insert(register);
=======
        Transformation::Set{table_id, row, column} => {
          let row = match row {
            Index::Table(_) => Index::All,
            x => x,
          };
          let column = match column {
            Index::Table(_) => Index::All,
            x => x,
          };
          let register_ix = Register{table_id: table_id, row, column};
          let register_all = Register{table_id: table_id, row: Index::All, column: Index::All};
          //let aliases = self.register_aliases.entry(register_all).or_insert(HashSet::new());
          //aliases.insert(register_ix);
          self.output.insert(register_all);       
          self.output_dependencies.insert(register_all);          
>>>>>>> b0a5508f
        }
        Transformation::Whenever{table_id, registers, ..} => {
          match table_id {
            TableId::Global(_id) => {
              for register in registers {
                self.input.insert(register);
              }
            }
            _ => (),
          }
        }
        Transformation::Function{ref arguments, out, ..} => {
          let (out_id, row, column) = out;
          match out_id {
<<<<<<< HEAD
            TableId::Global(_id) => {
=======
            TableId::Global(id) => {
              let row = match row {
                Index::Table(_) => Index::All,
                x => x,
              };
              let column = match column {
                Index::Table(_) => Index::All,
                x => x,
              };
>>>>>>> b0a5508f
              let register = Register{table_id: out_id, row, column};
              self.output.insert(register);
              let register = Register{table_id: out_id, row: Index::All, column: Index::All};
              self.output.insert(register);
            },
            _ => (),
          }
          for (_, table_id, row, column) in arguments {
            match table_id {
              TableId::Global(_id) => {
                let row2: &Index = match row {
                  Index::Table{..} => &Index::All,
                  Index::None => &Index::All,
                  x => x,
                };
                let column2: &Index = match column {
                  Index::Table{..} => &Index::All,
                  Index::None => &Index::All,
                  x => x,
                };
                let register_ix = Register{table_id: *table_id, row: *row2, column: *column2};
                let register_all = Register{table_id: *table_id, row: Index::All, column: Index::All};
                let aliases = self.register_aliases.entry(register_ix).or_insert(HashSet::new());
                aliases.insert(register_all);
                let aliases = self.register_aliases.entry(register_all).or_insert(HashSet::new());
                aliases.insert(register_ix);
                self.input.insert(register_ix);
              },
              _ => (),
            }
          }
        }
        _ => (),
      }
    }
  }

  // Process changes queued on the block
  pub fn process_changes(&mut self, database: Arc<RefCell<Database>>) {
    if !self.changes.is_empty() {
      let txn = Transaction {
        changes: self.changes.clone(),
      };
      self.changes.clear();
      database.borrow_mut().process_transaction(&txn).ok();
      database.borrow_mut().transactions.push(txn);
    }
  }

  pub fn solve(&mut self, database: Arc<RefCell<Database>>, functions: &HashMap<u64, Option<MechFunction>>) {
    self.triggered += 1;
    'step_loop: for step in &self.plan {
      match step {
        Transformation::Whenever{table_id, registers, ..} => {
          match table_id {
            TableId::Global(_id) => {
              for register in registers {
                self.ready.remove(&register);
              }
            }
            TableId::Local(id) => {
              let mut flag = false;
              let table = self.tables.get_mut(&id).unwrap() as *mut Table;
              unsafe {
                for i in 1..=(*table).rows {
                  for j in 1..=(*table).columns {
                    let (val, _) = (*table).get_unchecked(i,j);
                    match val.as_bool() {
                      Some(true) => flag = true,
                      _ => (),
                    }
                  }
                }
              }
              if flag == false {
                break 'step_loop;
              } else {
                for register in registers {
                  self.ready.remove(&register);
                }
              }
            },
          }
        },
        Transformation::Function{name, arguments, out} => {
          let mut vis: Vec<(u64, ValueIterator)> = vec![];
          for (arg, table, row, column) in arguments {
            let vi = resolve_subscript(*table,*row,*column,&mut self.tables, &database);
            vis.push((arg.clone(),vi));
          }
          let (out_table_id, out_row, out_column) = out;
          let mut out_vi = resolve_subscript(*out_table_id, *out_row, *out_column, &mut self.tables, &database);
          match functions.get(name) {
            Some(Some(mech_fn)) => {
              mech_fn(&vis, &mut out_vi);
            }
            _ => {
              if *name == *TABLE_SPLIT {
                let (_, vi) = &vis[0];
                let vi_table = unsafe{&(*vi.table)};

                unsafe{ (*out_vi.table).resize(vi.rows(), 1); }

                for row in vi.row_iter.clone() {
                  let old_table_id = unsafe{(*vi.table).id};
                  let new_table_id = hash_string(&format!("{:?}{:?}",old_table_id,row));
                  let columns = vi.columns().clone();
                  let mut table = Table::new(new_table_id,1,columns,self.store.clone());
                  for column in vi.column_iter.clone() {
                    let value = vi.get(&row,&column).unwrap();
                    table.set(&Index::Index(1),&column, value);
                  }
                  self.tables.insert(new_table_id, table);
                  unsafe {
                    (*out_vi.table).set(&row,&Index::Index(1),Value::from_id(new_table_id));
                  }
                  let txn = Transaction {
                    changes: vec![Change::NewTable{
                      table_id: new_table_id,
                      rows: 1,
                      columns: vi.columns(),
                    }],
                  };
                  self.changes.clear();
                  let mut db = database.borrow_mut();
                  db.process_transaction(&txn).ok();
                  db.transactions.push(txn);
                  let new_global_copy_table = db.tables.get_mut(&new_table_id).unwrap() as *mut Table;
                  unsafe {
                    for i in 1..=vi.columns() {
                      // Add alias to column if it's there
                      match vi_table.store.column_index_to_alias.get(&(vi_table.id,i)) {
                        Some(alias) => {
                          let out_id = (*new_global_copy_table).id;
                          let store = &mut *Arc::get_mut_unchecked(&mut (*new_global_copy_table).store);
                          store.column_index_to_alias.entry((out_id,i)).or_insert(*alias);
                          store.column_alias_to_index.entry((out_id,*alias)).or_insert(i);
                        }
                        _ => (),
                      }
                      let (val, _) = vi_table.get_unchecked(row.unwrap(),i);
                      (*new_global_copy_table).set_unchecked(1,i, val);
                    }
                  }
                }
              } else {
                // TODO Error: Function not found
                //println!("Function not found {:?}", humanize(name));
                return;
              }
            },
          }
        }
        _ => (),
      }
    }
    self.state = BlockState::Done
  }

  pub fn is_ready(&mut self) -> bool {
    if self.state == BlockState::Error || self.state == BlockState::Disabled {
      false
    } else if self.errors.len() > 0 {
      self.state = BlockState::Error;
      false
    } else {
      let set_diff: HashSet<Register> = self.input.difference(&self.ready).cloned().collect();
      let out_diff: HashSet<Register> = self.output_dependencies.difference(&self.output_dependencies_ready).cloned().collect();
      // The block is ready if all input registers are ready i.e. the length of the set diff is 0
      if set_diff.len() == 0 && out_diff.len() == 0 {
        self.state = BlockState::Ready;
        true
      } else {
        false
      }
    }
  }

}

impl fmt::Debug for Block {
  #[inline]
  fn fmt(&self, f: &mut fmt::Formatter) -> fmt::Result {
    write!(f, "┌─────────────────────────────────────────────┐\n")?;
    write!(f, "│ id: {}\n", humanize(&self.id))?;
    write!(f, "│ state: {:?}\n", self.state)?;
    write!(f, "│ triggered: {:?}\n", self.triggered)?;
    write!(f, "├─────────────────────────────────────────────┤\n")?;
    write!(f, "│ errors: {}\n", self.errors.len())?;
    for (ix, error) in self.errors.iter().enumerate() {
      write!(f, "│    {}. {:?}\n", ix+1, error)?;
    }
    write!(f, "├─────────────────────────────────────────────┤\n")?;
    write!(f, "│ ready: {}\n", self.ready.len())?;
    for (ix, register) in self.ready.iter().enumerate() {
      write!(f, "│    {}. {}\n", ix+1, format_register(&self.store.strings, register))?;
    }
    write!(f, "│ input: {} \n", self.input.len())?;
    for (ix, register) in self.input.iter().enumerate() {
      write!(f, "│    {}. {}\n", ix+1, format_register(&self.store.strings, register))?;
    }
    if self.ready.len() < self.input.len() {
      write!(f, "│ missing: \n")?;
      for (ix, register) in self.input.difference(&self.ready).enumerate() {
        write!(f, "│    {}. {}\n", ix+1, format_register(&self.store.strings, register))?;
      }
    }
    write!(f, "│ output: {}\n", self.output.len())?;
    for (ix, register) in self.output.iter().enumerate() {
      write!(f, "│    {}. {}\n", ix+1, format_register(&self.store.strings, register))?;
    }
    write!(f, "│ output dep: {}\n", self.output_dependencies.len())?;
    for (ix, register) in self.output_dependencies.iter().enumerate() {
      write!(f, "│    {}. {}\n", ix+1, format_register(&self.store.strings, register))?;
    }
    write!(f, "│ output ready: {}\n", self.output_dependencies_ready.len())?;
    for (ix, register) in self.output_dependencies_ready.iter().enumerate() {
      write!(f, "│    {}. {}\n", ix+1, format_register(&self.store.strings, register))?;
    }
    write!(f, "├─────────────────────────────────────────────┤\n")?;
    write!(f, "│ transformations: \n")?;
    for (ix, (text, tfms)) in self.transformations.iter().enumerate() {
      write!(f, "│  {}. {}\n", ix+1, text)?;
      for tfm in tfms {
        let tfm_string = format_transformation(&self,&tfm);
        write!(f, "│       > {}\n", tfm_string)?;
      }
    }
    write!(f, "│ plan: \n")?;
    for (ix, tfm) in self.plan.iter().enumerate() {
      let tfm_string = format_transformation(&self,tfm);
      write!(f, "│    {}. {}\n", ix+1, tfm_string)?;
    }
    write!(f, "│ tables: {} \n", self.tables.len())?;
    for (_, table) in self.tables.iter() {
      write!(f, "{:?}\n", table)?;
    }

    Ok(())
  }
}

pub fn format_register(strings: &HashMap<u64, String>, register: &Register) -> String {

  let table_id = register.table_id;
  let row = register.row;
  let column = register.column;
  let mut arg = format!("");
  match table_id {
    TableId::Global(id) => {
      let name = match strings.get(&id) {
        Some(name) => name.clone(),
        None => format!("{:}",humanize(&id)),
      };
      arg=format!("{}#{}",arg,name)
    },
    TableId::Local(id) => {
      match strings.get(&id) {
        Some(name) => arg = format!("{}{}",arg,name),
        None => arg = format!("{}{}",arg,humanize(&id)),
      }
    }
  };
  match row {
    Index::None => arg=format!("{}{{-,",arg),
    Index::All => arg=format!("{}{{:,",arg),
    Index::Index(ix) => arg=format!("{}{{{},",arg,ix),
    Index::Table(table) => {
      match table {
        TableId::Global(id) => arg=format!("{}#{}",arg,strings.get(&id).unwrap()),
        TableId::Local(id) => {
          match strings.get(&id) {
            Some(name) => arg = format!("{}{}",arg,name),
            None => arg = format!("{}{}",arg,humanize(&id)),
          }
        }
      };
    }
    Index::Alias(alias) => {
      let alias_name = strings.get(&alias).unwrap();
      arg=format!("{}{{{},",arg,alias_name);
    },
  }
  match column {
    Index::None => arg=format!("{}-}}",arg),
    Index::All => arg=format!("{}:}}",arg),
    Index::Index(ix) => arg=format!("{}{}}}",arg,ix),
    Index::Table(table) => {
      match table {
        TableId::Global(id) => arg=format!("{}#{}",arg,strings.get(&id).unwrap()),
        TableId::Local(id) => {
          match strings.get(&id) {
            Some(name) => arg = format!("{}{}",arg,name),
            None => arg = format!("{}{}",arg,humanize(&id)),
          }
        }
      };
    }
    Index::Alias(alias) => {
      let alias_name = strings.get(&alias).unwrap();
      arg=format!("{}{}}}",arg,alias_name);
    },
  }
  arg

}

fn format_transformation(block: &Block, tfm: &Transformation) -> String {
  match tfm {
    Transformation::NewTable{table_id, rows, columns} => {
      let mut tfm = format!("+ ");
      match table_id {
        TableId::Global(id) => {
          let name = match block.store.strings.get(id) {
            Some(name) => name.clone(),
            None => format!("{:}",humanize(id)),
          };
          tfm=format!("{}#{}",tfm,name);
        }
        TableId::Local(id) => {
          match block.store.strings.get(id) {
            Some(name) =>  tfm=format!("{}{}",tfm,name),
            None => tfm=format!("{}{}",tfm,humanize(id)),
          }
        }
      };
      tfm = format!("{} = ({} x {})",tfm,rows,columns);
      tfm
    }
    Transformation::Whenever{table_id, row, column, ..} => {
      let mut arg = format!("~ ");
      match table_id {
        TableId::Global(id) => {
          let name = match block.store.strings.get(id) {
            Some(name) => name.clone(),
            None => format!("{:}",humanize(id)),
          };
          arg=format!("{}#{}",arg,name)
        },
        TableId::Local(id) => {
          match block.store.strings.get(id) {
            Some(name) => arg = format!("{}{}",arg,name),
            None => arg = format!("{}{}",arg,humanize(id)),
          }
        }
      };
      match row {
        Index::None => arg=format!("{}{{-,",arg),
        Index::All => arg=format!("{}{{:,",arg),
        Index::Index(ix) => arg=format!("{}{{{},",arg,ix),
        Index::Table(table) => {
          match table {
            TableId::Global(id) => arg=format!("{}#{}",arg,block.store.strings.get(id).unwrap()),
            TableId::Local(id) => {
              match block.store.strings.get(id) {
                Some(name) => arg = format!("{}{}",arg,name),
                None => arg = format!("{}{}",arg,humanize(id)),
              }
            }
          };
        }
        Index::Alias(alias) => {
          let alias_name = block.store.strings.get(alias).unwrap();
          arg=format!("{}{{{},",arg,alias_name);
        },
      }
      match column {
        Index::None => arg=format!("{}-}}",arg),
        Index::All => arg=format!("{}:}}",arg),
        Index::Index(ix) => arg=format!("{}{}}}",arg,ix),
        Index::Table(table) => {
          match table {
            TableId::Global(id) => arg=format!("{}#{}",arg,block.store.strings.get(id).unwrap()),
            TableId::Local(id) => {
              match block.store.strings.get(id) {
                Some(name) => arg = format!("{}{}",arg,name),
                None => arg = format!("{}{}",arg,humanize(id)),
              }
            }
          };
        }
        Index::Alias(alias) => {
          let alias_name = block.store.strings.get(alias).unwrap();
          arg=format!("{}{}}}",arg,alias_name);
        },
      }
      arg
    }
    Transformation::Constant{table_id, value, ..} => {
      let mut tfm = format!("");
      match value.as_quantity() {
        Some(_quantity) => tfm = format!("{}{:?} -> ", tfm, value),
        None => {
          if value.is_empty() {
            tfm = format!("{} _ -> ",tfm);
          } else {
            match value.as_reference() {
              Some(_reference) => {tfm = format!("{}@{} -> ",tfm, humanize(value));}
              None => {
                match value.as_bool() {
                  Some(true) => tfm = format!("{} true -> ",tfm),
                  Some(false) => tfm = format!("{} false -> ",tfm),
                  None => {tfm = format!("{}{:?} -> ",tfm, block.store.strings.get(value).unwrap());}
                }
              }
            }

          }
        },
      }

      match table_id {
        TableId::Global(id) => tfm=format!("{}#{}",tfm,block.store.strings.get(id).unwrap()),
        TableId::Local(id) => {
          match block.store.strings.get(id) {
            Some(name) =>  tfm=format!("{}{}",tfm,name),
            None => tfm=format!("{}{}",tfm,humanize(id)),
          }
        }
      };
      tfm
    }
    Transformation::ColumnAlias{table_id, column_ix, column_alias} => {
      let mut tfm = format!("");
      match table_id {
        TableId::Global(id) => tfm = format!("{}#{}",tfm,block.store.strings.get(id).unwrap()),
        TableId::Local(id) => {
          match block.store.strings.get(id) {
            Some(name) => tfm = format!("{}{}",tfm,name),
            None => tfm = format!("{}{}",tfm,humanize(id)),
          }
        }
      }
      tfm = format!("{}({:x})",tfm,column_ix);
      tfm = format!("{} -> {}",tfm,block.store.strings.get(column_alias).unwrap());
      tfm
    }
    Transformation::Function{name, arguments, out} => {
      let name_string = match block.store.strings.get(name) {
        Some(name_string) => name_string.clone(),
        None => format!("{}", humanize(name)),
      };
      let mut arg = format!("");
      for (ix,(_arg_id, table, row, column)) in arguments.iter().enumerate() {
        match table {
          TableId::Global(id) => {
            let name = match block.store.strings.get(id) {
              Some(name) => name.clone(),
              None => format!("{:}",humanize(id)),
            };
            arg=format!("{}#{}",arg,name)
          },
          TableId::Local(id) => {
            match block.store.strings.get(id) {
              Some(name) => arg = format!("{}{}",arg,name),
              None => arg = format!("{}{}",arg,humanize(id)),
            }
          }
        };
        match row {
          Index::None => arg=format!("{}{{-,",arg),
          Index::All => arg=format!("{}{{:,",arg),
          Index::Index(ix) => arg=format!("{}{{{},",arg,ix),
          Index::Table(table) => {
            match table {
              TableId::Global(id) => arg=format!("{}#{}",arg,block.store.strings.get(id).unwrap()),
              TableId::Local(id) => {
                match block.store.strings.get(id) {
                  Some(name) => {
                    arg = format!("{}{{{},",arg,name);
                  },
                  None => arg = format!("{}{{{},",arg,humanize(id)),
                }
              }
            };
          }
          Index::Alias(alias) => {
            let alias_name = block.store.strings.get(alias).unwrap();
            arg=format!("{}{{{},",arg,alias_name);
          },
        }
        match column {
          Index::None => arg=format!("{}-}}",arg),
          Index::All => arg=format!("{}:}}",arg),
          Index::Index(ix) => arg=format!("{}{}}}",arg,ix),
          Index::Table(table) => {
            match table {
              TableId::Global(id) => arg=format!("{}#{}",arg,block.store.strings.get(id).unwrap()),
              TableId::Local(id) => {
                match block.store.strings.get(id) {
                  Some(name) => arg = format!("{}{}",arg,name),
                  None => arg = format!("{}{}",arg,humanize(id)),
                }
              }
            };
          }
          Index::Alias(alias) => {
            let alias_name = block.store.strings.get(alias).unwrap();
            arg=format!("{}.{}}}",arg,alias_name);
          },
        }
        if ix < arguments.len()-1 {
          arg=format!("{}, ", arg);
        }
      }
      let mut arg = format!("{}({}) -> ",name_string,arg);
      let (out_table, out_row, out_column) = out;
      match out_table {
        TableId::Global(id) => {
          let name = match block.store.strings.get(id) {
            Some(name) => name.clone(),
            None => format!("{:}",humanize(id)),
          };
          arg=format!("{}#{}",arg,name);
        }
        TableId::Local(id) => {
          match block.store.strings.get(id) {
            Some(name) => arg = format!("{}{}",arg,name),
            None => arg = format!("{}{}",arg,humanize(id)),
          }
        }
      };
      match out_row {
        Index::None => arg=format!("{}{{-,",arg),
        Index::All => arg=format!("{}{{:,",arg),
        Index::Index(ix) => arg=format!("{}{{{},",arg,ix),
        Index::Table(table) => {
          match table {
            TableId::Global(id) => arg=format!("{}{{#{},",arg,block.store.strings.get(id).unwrap()),
            TableId::Local(id) => {
              match block.store.strings.get(id) {
                Some(name) => arg = format!("{}{{{},",arg,name),
                None => arg = format!("{}{{{},",arg,humanize(id)),
              }
            }
          };
        }
        Index::Alias(alias) => {
          let alias_name = block.store.strings.get(alias).unwrap();
          arg=format!("{}{{{},",arg,alias_name);
        },
      }
      match out_column {
        Index::None => arg=format!("{}-}}",arg),
        Index::All => arg=format!("{}:}}",arg),
        Index::Index(ix) => arg=format!("{}{}}}",arg,ix),
        Index::Table(table) => {
          match table {
            TableId::Global(id) => arg=format!("{}#{}",arg,block.store.strings.get(id).unwrap()),
            TableId::Local(id) => {
              match block.store.strings.get(id) {
                Some(name) => arg = format!("{}{}",arg,name),
                None => arg = format!("{}{}",arg,humanize(id)),
              }
            }
          };
        }
        Index::Alias(alias) => {
          let alias_name = block.store.strings.get(alias).unwrap();
          arg=format!("{}.{}}}",arg,alias_name);
        },
      }
      arg
    },
    x => format!("{:?}", x),
  }
}

#[derive(Clone, Debug, PartialEq, Eq)]
pub enum BlockState {
  New,          // Has just been created, but has not been tested for satisfaction
  Ready,        // All inputs are satisfied and the block is ready to execute
  Done,         // All inputs are satisfied and the block has executed
  Unsatisfied,  // One or more inputs are not satisfied
  Error,        // One or more errors exist on the block
  Disabled,     // The block is disabled will not execute if it otherwise would
}

pub enum Error {
  TableNotFound,
}

#[derive(Debug, Clone, PartialEq, Eq, Serialize, Deserialize)]
pub enum Transformation {
  NewTable{table_id: TableId, rows: usize, columns: usize },
  Constant{table_id: TableId, value: Value, unit: u64},
  ColumnAlias{table_id: TableId, column_ix: usize, column_alias: u64},
  Set{table_id: TableId, row: Index, column: Index},
  RowAlias{table_id: TableId, row_ix: usize, row_alias: u64},
  Whenever{table_id: TableId, row: Index, column: Index, registers: Vec<Register>},
  Function{name: u64, arguments: Vec<(u64, TableId, Index, Index)>, out: (TableId, Index, Index)},
  Select{table_id: TableId, row: Index, column: Index},
}

#[derive(Debug, Copy, PartialEq, Eq, Hash, Clone, Serialize, Deserialize)]
pub struct Register {
  pub table_id: TableId,
  pub row: Index,
  pub column: Index,
}

impl Register {
  pub fn hash(&self) -> u64 {
    let id_bytes = (*self.table_id.unwrap()).to_le_bytes();

    let unwrap_index = |index: &Index| -> u64 {
      match index {
        Index::Index(ix) => *ix as u64,
        Index::Alias(alias) => {
          alias.clone()
        },
        Index::Table(table_id) => *table_id.unwrap(),
        Index::None |
        Index::All => 0,
      }
    };

    let row_bytes = unwrap_index(&self.row).to_le_bytes();
    let column_bytes = unwrap_index(&self.column).to_le_bytes();
    let array = [id_bytes, row_bytes, column_bytes].concat();
    seahash::hash(&array) & 0x00FFFFFFFFFFFFFF
  }
}<|MERGE_RESOLUTION|>--- conflicted
+++ resolved
@@ -166,14 +166,6 @@
            // _ => (),
           }
         }
-<<<<<<< HEAD
-        Transformation::Set{table_id, column, ..} => {
-          let register = Register{table_id: table_id, row: Index::All, column};
-          let register2 = Register{table_id: table_id, row: Index::All, column: Index::All};
-          self.output.insert(register);
-          self.output.insert(register2);
-          self.output_dependencies.insert(register);
-=======
         Transformation::Set{table_id, row, column} => {
           let row = match row {
             Index::Table(_) => Index::All,
@@ -189,7 +181,6 @@
           //aliases.insert(register_ix);
           self.output.insert(register_all);       
           self.output_dependencies.insert(register_all);          
->>>>>>> b0a5508f
         }
         Transformation::Whenever{table_id, registers, ..} => {
           match table_id {
@@ -204,9 +195,6 @@
         Transformation::Function{ref arguments, out, ..} => {
           let (out_id, row, column) = out;
           match out_id {
-<<<<<<< HEAD
-            TableId::Global(_id) => {
-=======
             TableId::Global(id) => {
               let row = match row {
                 Index::Table(_) => Index::All,
@@ -216,7 +204,6 @@
                 Index::Table(_) => Index::All,
                 x => x,
               };
->>>>>>> b0a5508f
               let register = Register{table_id: out_id, row, column};
               self.output.insert(register);
               let register = Register{table_id: out_id, row: Index::All, column: Index::All};
